/*---------------------------------------------------------------------------------------------
 *  Copyright (c) Microsoft Corporation. All rights reserved.
 *  Licensed under the MIT License. See License.txt in the project root for license information.
 *--------------------------------------------------------------------------------------------*/

import * as l10n from '@vscode/l10n';
import { commands, env, ExtensionContext, ExtensionMode, l10n as vscodeL10n } from 'vscode';
import { isScenarioAutomation } from '../../../platform/env/common/envService';
import { isProduction } from '../../../platform/env/common/packagejson';
import { IHeatmapService } from '../../../platform/heatmap/common/heatmapService';
import { IIgnoreService } from '../../../platform/ignore/common/ignoreService';
import { IExperimentationService } from '../../../platform/telemetry/common/nullExperimentationService';
import { IInstantiationServiceBuilder, InstantiationServiceBuilder } from '../../../util/common/services';
import { IInstantiationService } from '../../../util/vs/platform/instantiation/common/instantiation';
import { CopilotExtensionApi } from '../../api/vscode/extensionApi';
import { ContributionCollection, IExtensionContributionFactory } from '../../common/contributions';

import { InstantiationService } from '../../../util/vs/platform/instantiation/common/instantiationService';

// ##################################################################################
// ###                                                                            ###
// ###  Shared extension activation code for both web and node.js extension host. ###
// ###                                                                            ###
// ###    !!! Prefer to add code in HERE to support all extension runtimes !!!    ###
// ###                                                                            ###
// ##################################################################################

export interface IExtensionActivationConfiguration {
	context: ExtensionContext;
	contributions: IExtensionContributionFactory[];
	registerServices: (builder: IInstantiationServiceBuilder, extensionContext: ExtensionContext) => void;
	configureDevPackages?: Function;
	forceActivation?: boolean;
}

export async function baseActivate(configuration: IExtensionActivationConfiguration) {
	const context = configuration.context;
	if (context.extensionMode === ExtensionMode.Test && !configuration.forceActivation && !isScenarioAutomation) {
		// FIXME Running in tests, don't activate the extension
		// Avoid bundling the extension code in the test bundle
		return context;
	}

	// Check if the extension is running in a pre-release version of VS Code
	const isStableVsCode = !(env.appName.includes('Insiders') || env.appName.includes('Exploration') || env.appName.includes('OSS'));
	const showSwitchToReleaseViewCtxKey = 'github.copilot.interactiveSession.switchToReleaseChannel';
	if (context.extension.packageJSON.isPreRelease && isStableVsCode) {
		// Prevent activation of the extension if the user is using a pre-release version in stable VS Code
		commands.executeCommand('setContext', showSwitchToReleaseViewCtxKey, true);
		return context;
	} else {
		commands.executeCommand('setContext', showSwitchToReleaseViewCtxKey, undefined);
	}

	if (vscodeL10n.bundle) {
		l10n.config({ contents: vscodeL10n.bundle });
	}

<<<<<<< HEAD
	/**
	 * {@link InstantiationService}
	 */
=======
	if (!isProduction) {
		// Must do this before creating all the services which may rely on keys from .env
		configuration.configureDevPackages?.();
	}
>>>>>>> 123c60da

	const instantiationService = createInstantiationService(configuration);

	await instantiationService.invokeFunction(async accessor => {
<<<<<<< HEAD
		// 调用这个accessor可以实例化对应的对象，但是为什么要这么麻烦呢？
		const envService = accessor.get(IEnvService);
=======
>>>>>>> 123c60da
		const expService = accessor.get(IExperimentationService);

		// Await intialization of exp service. This ensure cache is fresh.
		// It will then auto refresh every 30 minutes after that.
		await expService.initializePromise;
		await expService.initialFetch;

		// THIS is awaited because some contributions can block activation
		// via `IExtensionContribution#activationBlocker`
		const contributions = instantiationService.createInstance(ContributionCollection, configuration.contributions);
		context.subscriptions.push(contributions);
		await contributions.waitForActivationBlockers();
	});

	if (ExtensionMode.Test === context.extensionMode && !isScenarioAutomation) {
		return instantiationService; // The returned accessor is used in tests
	}

	return {
		getAPI(version: number) {
			if (version > CopilotExtensionApi.version) {
				throw new Error('Invalid Copilot Chat extension API version. Please upgrade Copilot Chat.');
			}

			return instantiationService.createInstance(CopilotExtensionApi);
		}
	};
}

export function createInstantiationService(configuration: IExtensionActivationConfiguration): IInstantiationService {
	const accessor = new InstantiationServiceBuilder();

	configuration.registerServices(accessor, configuration.context);

	const instantiationService = accessor.seal();
	// 将所有的service添加到上下文中
	configuration.context.subscriptions.push(instantiationService);


	instantiationService.invokeFunction(accessor => {

		// Does the initial read of ignore files, but don't block
		accessor.get(IIgnoreService).init();

		// force create heatmap service
		accessor.get(IHeatmapService);
	});

	return instantiationService;
}<|MERGE_RESOLUTION|>--- conflicted
+++ resolved
@@ -15,7 +15,6 @@
 import { CopilotExtensionApi } from '../../api/vscode/extensionApi';
 import { ContributionCollection, IExtensionContributionFactory } from '../../common/contributions';
 
-import { InstantiationService } from '../../../util/vs/platform/instantiation/common/instantiationService';
 
 // ##################################################################################
 // ###                                                                            ###
@@ -56,25 +55,14 @@
 		l10n.config({ contents: vscodeL10n.bundle });
 	}
 
-<<<<<<< HEAD
-	/**
-	 * {@link InstantiationService}
-	 */
-=======
 	if (!isProduction) {
 		// Must do this before creating all the services which may rely on keys from .env
 		configuration.configureDevPackages?.();
 	}
->>>>>>> 123c60da
 
 	const instantiationService = createInstantiationService(configuration);
 
 	await instantiationService.invokeFunction(async accessor => {
-<<<<<<< HEAD
-		// 调用这个accessor可以实例化对应的对象，但是为什么要这么麻烦呢？
-		const envService = accessor.get(IEnvService);
-=======
->>>>>>> 123c60da
 		const expService = accessor.get(IExperimentationService);
 
 		// Await intialization of exp service. This ensure cache is fresh.
